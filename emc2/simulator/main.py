from .subcolumn import set_convective_sub_col_frac, set_precip_sub_col_frac
from .subcolumn import set_stratiform_sub_col_frac, set_q_n, subcolumns_les
from .lidar_moments import calc_lidar_moments, calc_LDR_and_ext, calc_total_alpha_beta
from .radar_moments import calc_radar_moments, calc_total_reflectivity
from .attenuation import calc_radar_Ze_min
from .classification import lidar_classify_phase, lidar_emulate_cosp_phase, radar_classify_phase
from .psd import calc_re_thompson


def make_simulated_data(model, instrument, N_columns,
                        do_classify=False, LES_mode=False, **kwargs):
    """
    This procedure will make all of the subcolumns and simulated data for each model column.

    NOTE:
    When starting a parallel task (in microphysics approach), it is recommended
    to wrap the top-level python script calling the EMC^2 processing ('lines_of_code')
    with the following command (just below the 'import' statements):
    if __name__ == “__main__”:
        lines_of_code

    Parameters
    ----------
    model: :func:`emc2.core.Model`
        The model to make the simulated parameters for.
    instrument: :func:`emc2.core.Instrument`
        The instrument to make the simulated parameters for.
    N_columns: int or None
        The number of subcolumns to generate. Set to None to automatically
        detect from LES 4D data.
    do_classify: bool
        run hydrometeor classification routines when True.
    LES_mode: bool
        Treat each pixel as a subcolumn
    Additional keyword arguments are passed into :func:`emc2.simulator.calc_lidar_moments` or
    :func:`emc2.simulator.calc_radar_moments`

    Returns
    -------
    model: :func:`emc2.core.Model`
        The model with all of the simulated parameters generated.
    """
    print("## Creating subcolumns...")
    hydrometeor_classes = model.conv_frac_names.keys()

    if 'use_rad_logic' in kwargs.keys():
        use_rad_logic = kwargs['use_rad_logic']
        del kwargs['use_rad_logic']
    else:
        use_rad_logic = True

    if 'lat_range' in kwargs.keys():
        lat_range = kwargs['lat_range']
        del kwargs['lat_range']
    else:
        lat_range = None

    if 'lon_range' in kwargs.keys():
        lon_range = kwargs['lon_range']
        del kwargs['lon_range']
    else:
        lon_range = None

    if 'xind_range' in kwargs.keys():
        xind_range = kwargs['xind_range']
        del kwargs['xind_range']
    else:
        xind_range = None

    if 'yind_range' in kwargs.keys():
        yind_range = kwargs['yind_range']
        del kwargs['yind_range']
    else:
        yind_range = None

    if N_columns is not None:
        for hyd_type in hydrometeor_classes:
            model = set_convective_sub_col_frac(
                model, hyd_type, N_columns=N_columns,
                use_rad_logic=use_rad_logic)

        model = set_stratiform_sub_col_frac(
            model, use_rad_logic=use_rad_logic)
        model = set_precip_sub_col_frac(
            model, is_conv=False, use_rad_logic=use_rad_logic)
        model = set_precip_sub_col_frac(
            model, is_conv=True, use_rad_logic=use_rad_logic)
        for hyd_type in hydrometeor_classes:
            if hyd_type != 'cl':
                model = set_q_n(
                    model, hyd_type, is_conv=False,
                    qc_flag=False, use_rad_logic=use_rad_logic)
                model = set_q_n(
                    model, hyd_type, is_conv=True,
                    qc_flag=False, use_rad_logic=use_rad_logic)
            else:
                model = set_q_n(
                    model, hyd_type, is_conv=False,
                    qc_flag=True, use_rad_logic=use_rad_logic)
                model = set_q_n(
                    model, hyd_type, is_conv=True,
                    qc_flag=False, use_rad_logic=use_rad_logic)

        LES_mode = False
    else:
        model = subcolumns_les(
            model, lat_range=lat_range, lon_range=lon_range,
            xind_range=xind_range, yind_range=yind_range)
        LES_mode = True

    for hyd_type in hydrometeor_classes:
        model = set_convective_sub_col_frac(
            model, hyd_type, N_columns=N_columns)
    
    model = set_stratiform_sub_col_frac(model)
    model = set_precip_sub_col_frac(model, is_conv=False)
    model = set_precip_sub_col_frac(model, is_conv=True)
    for hyd_type in hydrometeor_classes:
        if hyd_type != 'cl':
            model = set_q_n(model, hyd_type, is_conv=False, qc_flag=False)
            model = set_q_n(model, hyd_type, is_conv=True, qc_flag=False)
        else:
            model = set_q_n(model, hyd_type, is_conv=False, qc_flag=True)
            model = set_q_n(model, hyd_type, is_conv=True, qc_flag=False)
    
    if not model.conv_re_fields['cl'] in model.ds.variables.keys():
        for hyd_type in hydrometeor_classes:
            model = set_q_n(model, hyd_type, is_conv=False)
            model = set_q_n(model, hyd_type, is_conv=True)
    
    if 'OD_from_sfc' in kwargs.keys():
        OD_from_sfc = kwargs['OD_from_sfc']
        del kwargs['OD_from_sfc']
    else:
        OD_from_sfc = instrument.OD_from_sfc

    if 'parallel' in kwargs.keys():
        parallel = kwargs['parallel']
        del kwargs['parallel']
    else:
        parallel = True
    if 'chunk' in kwargs.keys():
        chunk = kwargs['chunk']
        del kwargs['chunk']
    else:
        chunk = None
    if 'convert_zeros_to_nan' in kwargs.keys():
        convert_zeros_to_nan = kwargs['convert_zeros_to_nan']
        del kwargs['convert_zeros_to_nan']
    else:
        convert_zeros_to_nan = False
    if 'mask_height_rng' in kwargs.keys():
        mask_height_rng = kwargs['mask_height_rng']
        del kwargs['mask_height_rng']
    else:
        mask_height_rng = None
    if 'hyd_types' in kwargs.keys():
        hyd_types = kwargs['hyd_types']
        del kwargs['hyd_types']
    else:
        hyd_types = None
    if 'mie_for_ice' in kwargs.keys():
        mie_for_ice = {"conv": kwargs['mie_for_ice'], "strat": kwargs['mie_for_ice']}
        del kwargs['mie_for_ice']
    else:
        if use_rad_logic:
            mie_for_ice = {"conv": False, "strat": False}
        else:
            mie_for_ice = {"conv": False, "strat": True}  # use True for strat (micro), False for conv (rad)
    if 'use_empiric_calc' in kwargs.keys():
        use_empiric_calc = kwargs['use_empiric_calc']
        del kwargs['use_empiric_calc']
    else:
        use_empiric_calc = False

<<<<<<< HEAD
    for hyd_type in ["ci", "cl", "pi", "pl"]:
       if not model.conv_re_fields[hyd_type] in model.ds.variables.keys():
            model = calc_re_thompson(
                model, hyd_type, is_conv=True, subcolumns=False)
       if not model.strat_re_fields[hyd_type] in model.ds.variables.keys():
            model = calc_re_thompson(
                model, hyd_type, is_conv=False, subcolumns=False)
    
=======
    if use_rad_logic:
        model_vars = [x for x in model.ds.variables.keys()]
        for hyd_type in hydrometeor_classes:
            if not model.strat_re_fields[hyd_type] in model_vars:
                model = calc_re_thompson(model, hyd_type,
                                         is_conv=False, subcolumns=True,
                                         **kwargs)
            if not model.conv_re_fields[hyd_type] in model_vars:
                model = calc_re_thompson(model, hyd_type,
                                         is_conv=True, subcolumns=True,
                                         **kwargs)

>>>>>>> b6fd0f12
    if instrument.instrument_class.lower() == "radar":
        print("Generating radar moments...")
        if 'reg_rng' in kwargs.keys():
            ref_rng = kwargs['ref_rng']
            del kwargs['ref_rng']
        else:
            ref_rng = 1000
<<<<<<< HEAD
        model = calc_radar_moments(instrument, model, False, OD_from_sfc=OD_from_sfc, parallel=parallel,
                                   chunk=chunk, mie_for_ice=mie_for_ice["strat"], use_rad_logic=use_rad_logic,
                                   use_empiric_calc=use_empiric_calc, **kwargs)
        model = calc_radar_moments(instrument, model, True, OD_from_sfc=OD_from_sfc, parallel=parallel,
                                   chunk=chunk, mie_for_ice=mie_for_ice["conv"], use_rad_logic=use_rad_logic,
                                   use_empiric_calc=use_empiric_calc, **kwargs)
        
=======
        model = calc_radar_moments(
            instrument, model, False, OD_from_sfc=OD_from_sfc, hyd_types=hyd_types,
            parallel=parallel, chunk=chunk, mie_for_ice=mie_for_ice["strat"],
            use_rad_logic=use_rad_logic, LES_mode=LES_mode,
            use_empiric_calc=use_empiric_calc, **kwargs)
        model = calc_radar_moments(
            instrument, model, True, OD_from_sfc=OD_from_sfc, hyd_types=hyd_types,
            parallel=parallel, chunk=chunk, mie_for_ice=mie_for_ice["conv"],
            use_rad_logic=use_rad_logic, LES_mode=LES_mode,
            use_empiric_calc=use_empiric_calc, **kwargs)
        model = calc_total_reflectivity(model)
>>>>>>> b6fd0f12

        model = calc_radar_Ze_min(instrument, model, ref_rng)

        if do_classify is True:
            model = radar_classify_phase(
                instrument, model, mask_height_rng=mask_height_rng,
                convert_zeros_to_nan=convert_zeros_to_nan)

    elif instrument.instrument_class.lower() == "lidar":
        print("Generating lidar moments...")
        if 'ext_OD' in kwargs.keys():
            ext_OD = kwargs['ext_OD']
            del kwargs['ext_OD']
        else:
            ext_OD = instrument.ext_OD
        if 'eta' in kwargs.keys():
            eta = kwargs['eta']
            del kwargs['eta']
        else:
            eta = instrument.eta
        model = calc_lidar_moments(
            instrument, model, False, OD_from_sfc=OD_from_sfc, hyd_types=hyd_types,
            parallel=parallel, eta=eta, chunk=chunk, LES_mode=LES_mode,
            mie_for_ice=mie_for_ice["strat"], use_rad_logic=use_rad_logic,
            use_empiric_calc=use_empiric_calc, **kwargs)
        model = calc_lidar_moments(
            instrument, model, True, OD_from_sfc=OD_from_sfc, hyd_types=hyd_types,
            parallel=parallel, eta=eta, chunk=chunk, LES_mode=LES_mode,
            mie_for_ice=mie_for_ice["conv"], use_rad_logic=use_rad_logic,
            use_empiric_calc=use_empiric_calc, **kwargs)
        model = calc_total_alpha_beta(model, OD_from_sfc=OD_from_sfc, eta=eta)
        model = calc_LDR_and_ext(model, ext_OD=ext_OD, OD_from_sfc=OD_from_sfc, hyd_types=hyd_types)

        if do_classify is True:
            model = lidar_classify_phase(
                instrument, model, convert_zeros_to_nan=convert_zeros_to_nan)
            model = lidar_emulate_cosp_phase(
                instrument, model, eta=eta, OD_from_sfc=OD_from_sfc,
                convert_zeros_to_nan=convert_zeros_to_nan, hyd_types=hyd_types)
    else:
        raise ValueError("Currently, only lidars and radars are supported as instruments.")
    return model<|MERGE_RESOLUTION|>--- conflicted
+++ resolved
@@ -173,7 +173,6 @@
     else:
         use_empiric_calc = False
 
-<<<<<<< HEAD
     for hyd_type in ["ci", "cl", "pi", "pl"]:
        if not model.conv_re_fields[hyd_type] in model.ds.variables.keys():
             model = calc_re_thompson(
@@ -182,7 +181,7 @@
             model = calc_re_thompson(
                 model, hyd_type, is_conv=False, subcolumns=False)
     
-=======
+
     if use_rad_logic:
         model_vars = [x for x in model.ds.variables.keys()]
         for hyd_type in hydrometeor_classes:
@@ -195,7 +194,7 @@
                                          is_conv=True, subcolumns=True,
                                          **kwargs)
 
->>>>>>> b6fd0f12
+
     if instrument.instrument_class.lower() == "radar":
         print("Generating radar moments...")
         if 'reg_rng' in kwargs.keys():
@@ -203,15 +202,7 @@
             del kwargs['ref_rng']
         else:
             ref_rng = 1000
-<<<<<<< HEAD
-        model = calc_radar_moments(instrument, model, False, OD_from_sfc=OD_from_sfc, parallel=parallel,
-                                   chunk=chunk, mie_for_ice=mie_for_ice["strat"], use_rad_logic=use_rad_logic,
-                                   use_empiric_calc=use_empiric_calc, **kwargs)
-        model = calc_radar_moments(instrument, model, True, OD_from_sfc=OD_from_sfc, parallel=parallel,
-                                   chunk=chunk, mie_for_ice=mie_for_ice["conv"], use_rad_logic=use_rad_logic,
-                                   use_empiric_calc=use_empiric_calc, **kwargs)
-        
-=======
+
         model = calc_radar_moments(
             instrument, model, False, OD_from_sfc=OD_from_sfc, hyd_types=hyd_types,
             parallel=parallel, chunk=chunk, mie_for_ice=mie_for_ice["strat"],
@@ -223,7 +214,6 @@
             use_rad_logic=use_rad_logic, LES_mode=LES_mode,
             use_empiric_calc=use_empiric_calc, **kwargs)
         model = calc_total_reflectivity(model)
->>>>>>> b6fd0f12
 
         model = calc_radar_Ze_min(instrument, model, ref_rng)
 
