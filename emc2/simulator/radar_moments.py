--- conflicted
+++ resolved
@@ -379,12 +379,7 @@
         model.ds["sub_col_sigma_d_%s_strat" % hyd_type] = xr.DataArray(
             np.zeros(Dims), dims=model.ds.strat_q_subcolumns_cl.dims)
         fits_ds = calc_mu_lambda(model, hyd_type, subcolumns=True, **kwargs).ds
-<<<<<<< HEAD
-        N_columns = len(model.ds["subcolumn"])
-        total_hydrometeor = model.ds[frac_names] * column_ds[model.N_field[hyd_type]]
-=======
         total_hydrometeor = model.ds[frac_names] * model.ds[model.N_field[hyd_type]]
->>>>>>> 1a37e038
         if np.logical_and(np.isin(hyd_type, ["ci", "pi"]), not mie_for_ice):
             p_diam = instrument.c6_table["8col_agg"]["p_diam_eq_V"].values
             beta_p = instrument.c6_table["8col_agg"]["beta_p"].values
@@ -466,26 +461,6 @@
         if "sub_col_Ze_tot_strat" in model.ds.variables.keys():
             model.ds["sub_col_Ze_tot_strat"] += model.ds["sub_col_Ze_%s_strat" % hyd_type].fillna(0)
         else:
-<<<<<<< HEAD
-            column_ds["sub_col_Ze_tot_strat"] = column_ds["sub_col_Ze_%s_strat" % hyd_type].fillna(0)
-
-        column_ds["sub_col_Ze_%s_strat" % hyd_type] = 10 * np.log10(column_ds["sub_col_Ze_%s_strat" % hyd_type])
-        column_ds["sub_col_Ze_%s_strat" % hyd_type].attrs["long_name"] = \
-            "Radar reflectivity factor from %s in stratiform clouds" % hyd_names_dict[hyd_type]
-        column_ds["sub_col_Ze_%s_strat" % hyd_type].attrs["units"] = "dBZ"
-        column_ds["sub_col_Vd_%s_strat" % hyd_type].attrs["long_name"] = \
-            "Doppler velocity from %s in stratiform clouds" % hyd_names_dict[hyd_type]
-        column_ds["sub_col_Vd_%s_strat" % hyd_type].attrs["units"] = "m s-1"
-        column_ds["sub_col_sigma_d_%s_strat" % hyd_type].attrs["long_name"] = \
-            "Spectral width from %s in stratiform clouds" % hyd_names_dict[hyd_type]
-        column_ds["sub_col_sigma_d_%s_strat" % hyd_type].attrs["units"] = "m s-1"
-        print("Generating stratiform radar moments for hydrometeor class %s" % hyd_type)
-    column_ds["sub_col_Vd_tot_strat"] = xr.DataArray(V_d_numer_tot / moment_denom_tot,
-                                                     dims=column_ds["sub_col_Ze_tot_strat"].dims)
-    for hyd_type in ["cl", "pl", "ci", "pi"]:
-        if np.logical_and(np.isin(hyd_type, ["ci", "pi"]), not mie_for_ice):
-            p_diam = instrument.c6_table["8col_agg"]["D_eq_vol_sphere"].values
-=======
             model.ds["sub_col_Ze_tot_strat"] = model.ds["sub_col_Ze_%s_strat" % hyd_type].fillna(0)
 
         model.ds["sub_col_Vd_%s_strat" % hyd_type].attrs["long_name"] = \
@@ -502,7 +477,6 @@
     for hyd_type in hyd_types:
         if np.logical_and(np.isin(hyd_type, ["ci", "pi"]), not mie_for_ice):
             p_diam = instrument.c6_table["8col_agg"]["p_diam_eq_V"].values
->>>>>>> 1a37e038
             beta_p = instrument.c6_table["8col_agg"]["beta_p"].values
             alpha_p = instrument.c6_table["8col_agg"]["alpha_p"].values
         else:
@@ -513,11 +487,7 @@
         v_tmp = -v_tmp.magnitude
         fits_ds = calc_mu_lambda(model, hyd_type, subcolumns=True, **kwargs).ds
         frac_names = model.strat_frac_names[hyd_type]
-<<<<<<< HEAD
-        total_hydrometeor = np.round(model.ds[frac_names].values * N_columns).astype(int)
-=======
         total_hydrometeor = model.ds[frac_names] * model.ds[model.N_field[hyd_type]]
->>>>>>> 1a37e038
         if hyd_type == "cl":
             Vd_tot = model.ds["sub_col_Vd_tot_strat"].values
             _calc_sigma_d_liq = lambda x: _calc_sigma_d_tot_cl(
@@ -543,11 +513,7 @@
 
             sigma_d_numer_tot = np.nan_to_num(np.stack([x[0] for x in sigma_d_numer], axis=1))
         else:
-<<<<<<< HEAD
-            sub_q_array = column_ds["strat_q_subcolumns_%s" % hyd_type].values
-=======
             sub_q_array = model.ds["strat_q_subcolumns_%s" % hyd_type].values
->>>>>>> 1a37e038
             _calc_sigma = lambda x: _calc_sigma_d_tot(
                 x, model, v_tmp, fits_ds, total_hydrometeor, Vd_tot, sub_q_array, p_diam, beta_p)
             if parallel:
