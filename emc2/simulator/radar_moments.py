--- conflicted
+++ resolved
@@ -406,17 +406,7 @@
     sigma_d_numer_tot = np.zeros(Dims)
 
     for hyd_type in hyd_types:
-<<<<<<< HEAD
         frac_names = model.strat_frac_names[hyd_type]
-
-=======
-        if not LES_mode:
-            frac_names = model.strat_frac_names[hyd_type]
-            n_names = model.N_field[hyd_type]
-        else:
-            frac_names = "strat_frac_subcolumns_%s" % hyd_type
-            n_names = "strat_n_subcolumns_%s" % hyd_type
->>>>>>> b6fd0f12
         if not np.isin("sub_col_Ze_tot_strat", [x for x in model.ds.keys()]):
             model.ds["sub_col_Ze_tot_strat"] = xr.DataArray(
                 np.zeros(Dims), dims=model.ds.strat_q_subcolumns_cl.dims)
@@ -491,16 +481,9 @@
             sub_q_array = model.ds["strat_q_subcolumns_%s" % hyd_type].values
             c6_table = instrument.c6_table["8col_agg"]
             _calc_other = lambda x: _calculate_other_observables(
-<<<<<<< HEAD
-                x, total_hydrometeor, fits_ds, model, instrument, 
-                sub_q_array, hyd_type, p_diam, mie_for_ice, v_tmp)
-=======
-                x, total_hydrometeor, N_0, lambdas, model.num_subcolumns,
-                c6_table, v_tmp, beta_p, alpha_p,
-                instrument.wavelength, instrument.K_w,
-                sub_q_array, hyd_type, p_diam, mie_for_ice)
->>>>>>> b6fd0f12
-
+                x, total_hydrometeor, fits_ds, N_0, lambdas, num_subcolumns, 
+                sub_q_array, num_subcolumns, c6_table, beta_p, alpha_p, v_tmp, wavelength,
+                K_w, sub_q_array, hyd_type, p_diam, mie_for_ice)
             if parallel:
                 print("Doing parallel radar calculation for %s" % hyd_type)
                 if chunk is None:
@@ -555,38 +538,17 @@
             alpha_p = instrument.mie_table[hyd_type]["alpha_p"].values
         v_tmp = model.vel_param_a[hyd_type] * p_diam ** model.vel_param_b[hyd_type]
         v_tmp = -v_tmp.magnitude
-<<<<<<< HEAD
-        
+
         frac_names = model.strat_frac_names[hyd_type]
         total_hydrometeor = model.ds[frac_names] * model.ds[model.N_field[hyd_type]]
 
-=======
-
-        if not LES_mode:
-            frac_names = model.strat_frac_names[hyd_type]
-            n_names = model.N_field[hyd_type]
-        else:
-            frac_names = "strat_frac_subcolumns_%s" % hyd_type
-            n_names = "strat_n_subcolumns_%s" % hyd_type
-
-        total_hydrometeor = model.ds[frac_names] * model.ds[model.N_field[hyd_type]]
-        if LES_mode:
-            total_hydrometeor = np.nansum(total_hydrometeor, axis=0)
-        N_0 = fits_ds["N_0"].values
-        lambdas = fits_ds["lambda"].values
-        mus = fits_ds["mu"].values
->>>>>>> b6fd0f12
         if hyd_type == "cl":
             Vd_tot = model.ds["sub_col_Vd_tot_strat"].values
 
-            _calc_sigma_d_liq = lambda x: _calc_sigma_d_tot_cl(
-<<<<<<< HEAD
-                x, fits_ds, instrument, model, total_hydrometeor, p_diam, Vd_tot)
-=======
-                x, N_0, lambdas, mu, instrument,
-                model.vel_param_a, model.vel_param_b,
-                total_hydrometeor, p_diam, Vd_tot, num_subcolumns)
->>>>>>> b6fd0f12
+            _calc_sigma_d_liq = lambda x: _calc_sigma_d_tot_cl(x, N_0, lambdas, mu, instrument,
+                         vel_param_a, vel_param_b, total_hydrometeor,
+                         p_diam, Vd_tot, num_subcolumns)
+
 
             if parallel:
                 if chunk is None:
@@ -611,13 +573,9 @@
         else:
             sub_q_array = model.ds["strat_q_subcolumns_%s" % hyd_type].values
             _calc_sigma = lambda x: _calc_sigma_d_tot(
-<<<<<<< HEAD
-                x, model, v_tmp, fits_ds, total_hydrometeor,
-                Vd_tot, sub_q_array, p_diam, beta_p)
-=======
-                x, num_subcolumns, v_tmp, N_0, lambdas, mus,
-                total_hydrometeor, Vd_tot, sub_q_array, p_diam, beta_p)
->>>>>>> b6fd0f12
+                      x, num_subcolumns, v_tmp, N_0, lambdas, mu,
+                      total_hydrometeor, vd_tot, sub_q_array, p_diam, beta_p):
+
             if parallel:
                 if chunk is None:
                     tt_bag = db.from_sequence(np.arange(0, Dims[1], 1))
@@ -825,13 +783,7 @@
                          p_diam, Vd_tot, num_subcolumns):
     hyd_type = "cl"
     Dims = Vd_tot.shape
-<<<<<<< HEAD
-    N_0 = fits_ds["N_0"].values
-    lambdas = fits_ds["lambda"].values
-    mu = fits_ds["mu"].values
-=======
-
->>>>>>> b6fd0f12
+
     sigma_d_numer = np.zeros((Dims[0], Dims[2]), dtype='float64')
     moment_denom = np.zeros((Dims[0], Dims[2]), dtype='float64')
     if tt % 50 == 0:
@@ -865,12 +817,6 @@
     sigma_d_numer = np.zeros((Dims[0], Dims[2]), dtype='float64')
     moment_denom = np.zeros((Dims[0], Dims[2]), dtype='float64')
     num_diam = len(p_diam)
-<<<<<<< HEAD
-    N_0 = fits_ds["N_0"].values
-    mu = fits_ds["mu"].values
-    lambdas = fits_ds["lambda"].values
-=======
->>>>>>> b6fd0f12
     mu = mu.max()
     if tt % 50 == 0:
         print('Stratiform moment for class progress: %d/%d' % (tt, Dims[1]))
@@ -924,11 +870,8 @@
         N_D = []
         for i in range(N_0_tmp.shape[0]):
             N_D.append(N_0_tmp[i] * p_diam ** mu_temp[i] * np.exp(-lambda_tmp[i] * p_diam))
-<<<<<<< HEAD
+
         N_D = np.stack(N_D, axis=0) 
-=======
-        N_D = np.stack(N_D, axis=0)
->>>>>>> b6fd0f12
         Calc_tmp = beta_p * N_D
         tmp_od = np.trapz(alpha_p * N_D, x=p_diam, axis=1)
         moment_denom = np.trapz(Calc_tmp, x=p_diam, axis=1).astype('float64')
@@ -947,15 +890,10 @@
 
     return V_d_numer_tot, moment_denom_tot, hyd_ext, Ze, V_d, sigma_d
 
-<<<<<<< HEAD
-def _calculate_other_observables(tt, total_hydrometeor, fits_ds, model, instrument, sub_q_array,
-                                 hyd_type, p_diam, mie_for_ice, v_tmp):
-=======
-
+  
 def _calculate_other_observables(tt, total_hydrometeor, N_0, lambdas,
                                  num_subcolumns, c6_table, beta_p, alpha_p, v_tmp, wavelength,
                                  K_w, sub_q_array, hyd_type, p_diam, mie_for_ice):
->>>>>>> b6fd0f12
     Dims = sub_q_array.shape
     if tt % 50 == 0:
         print('Stratiform moment for class %s progress: %d/%d' % (hyd_type, tt, Dims[1]))
@@ -991,13 +929,7 @@
         moment_denom = np.trapz(Calc_tmp, x=p_diam, axis=1)
         moment_denom = np.where(sub_q_array[:, tt, k] == 0, 0, moment_denom)
         Ze[:, k] = \
-<<<<<<< HEAD
-            (moment_denom * instrument.wavelength ** 4) / (instrument.K_w * np.pi ** 5) * 1e-6
-        
-=======
             (moment_denom * wavelength ** 4) / (K_w * np.pi ** 5) * 1e-6
-
->>>>>>> b6fd0f12
         Calc_tmp2 = Calc_tmp * v_tmp
         V_d_numer = np.trapz(Calc_tmp2, axis=1, x=p_diam)
         V_d_numer = np.where(sub_q_array[:, tt, k] == 0, 0, V_d_numer)
