--- conflicted
+++ resolved
@@ -266,11 +266,6 @@
                 sigma_d_numer = [x for x in map(_calc_sigma_d_liq, np.arange(0, Dims[1], 1))]
 
             sigma_d_numer_tot = np.nan_to_num(np.stack([x[0] for x in sigma_d_numer], axis=1))
-<<<<<<< HEAD
-            print(np.all(sigma_d_numer_tot == 0))
-
-=======
->>>>>>> d882e80d
         else:
             sub_q_array = column_ds["strat_q_subcolumns_%s" % hyd_type].values
             _calc_sigma = lambda x: _calc_sigma_d_tot(
